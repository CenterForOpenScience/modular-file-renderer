--- conflicted
+++ resolved
@@ -15,11 +15,7 @@
 install:
   - travis_retry pip install --upgrade pip
   - travis_retry pip install wheel==0.26.0
-<<<<<<< HEAD
-  - travis_retry pip install invoke
-=======
   - travis_retry pip install invoke==0.11.1
->>>>>>> c4c1fa97
   - sed 's/^rpy2==/#rpy2==/' -i requirements.txt
   - travis_retry invoke wheelhouse --develop
   - travis_retry invoke install --develop
