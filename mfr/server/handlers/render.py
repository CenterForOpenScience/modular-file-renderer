import os
import uuid
import asyncio
import logging

import tornado.gen

import waterbutler.core.streams
import waterbutler.core.exceptions

from mfr.server import settings
from mfr.core import utils as utils
from mfr.server.handlers import core

logger = logging.getLogger(__name__)


class RenderHandler(core.BaseHandler):

    ALLOWED_METHODS = ['GET']

    @tornado.gen.coroutine
    def prepare(self):
        if self.request.method not in self.ALLOWED_METHODS:
            return

        yield super().prepare()

        self.cache_file_path = yield from self.cache_provider.validate_path('/render/' + self.metadata.unique_key)
        self.source_file_path = yield from self.local_cache_provider.validate_path('/render/' + str(uuid.uuid4()))

    @tornado.gen.coroutine
    def get(self):
        """Render a file with the extension"""
        renderer = utils.make_renderer(
            self.metadata.ext,
            self.metadata,
            self.source_file_path.full_path,
            self.url,
            '{}://{}/assets'.format(self.request.protocol, self.request.host),
            self.request.uri.replace('/render?', '/export?', 1)
        )

        if renderer.cache_result and settings.CACHE_ENABLED:
            try:
                cached_stream = yield from self.cache_provider.download(self.cache_file_path)
            except waterbutler.core.exceptions.DownloadError as e:
                assert e.code == 404, 'Non-404 DownloadError {!r}'.format(e)
                logger.info('No cached file found; Starting render [{}]'.format(self.cache_file_path))
            else:
<<<<<<< HEAD
                logger.info('Cached file found; Sending downstream [{}]'.format(self.cache_file_path))
                return (yield from self.write_stream(cached_stream))
=======
                logger.info('Cached file found; Sending downstream')
                return (yield self.write_stream(cached_stream))
>>>>>>> 1debccb3

        if renderer.file_required:
            yield from self.local_cache_provider.upload(
                (yield from self.provider.download()),
                self.source_file_path
            )

        loop = asyncio.get_event_loop()
        rendition = (yield from loop.run_in_executor(None, renderer.render))

        # Spin off upload into non-blocking operation
        if renderer.cache_result and settings.CACHE_ENABLED:
            loop.call_soon(
                asyncio.async,
                self.cache_provider.upload(waterbutler.core.streams.StringStream(rendition), self.cache_file_path)
            )

        yield self.write_stream(waterbutler.core.streams.StringStream(rendition))

    @tornado.gen.coroutine
    def on_finish(self):
        if self.request.method not in self.ALLOWED_METHODS:
            return

        try:
            os.remove(self.source_file_path.full_path)
        except FileNotFoundError:
            pass<|MERGE_RESOLUTION|>--- conflicted
+++ resolved
@@ -48,13 +48,8 @@
                 assert e.code == 404, 'Non-404 DownloadError {!r}'.format(e)
                 logger.info('No cached file found; Starting render [{}]'.format(self.cache_file_path))
             else:
-<<<<<<< HEAD
                 logger.info('Cached file found; Sending downstream [{}]'.format(self.cache_file_path))
-                return (yield from self.write_stream(cached_stream))
-=======
-                logger.info('Cached file found; Sending downstream')
                 return (yield self.write_stream(cached_stream))
->>>>>>> 1debccb3
 
         if renderer.file_required:
             yield from self.local_cache_provider.upload(
