--- conflicted
+++ resolved
@@ -16,13 +16,8 @@
         ]).get_template('viewer.mako')
 
     def render(self):
-<<<<<<< HEAD
-        with open(self.file_path) as fp:
+        with open(self.file_path, errors='replace') as fp:
             sheets, size = self._render_grid(fp, self.metadata.ext)
-=======
-        with open(self.file_path, errors='replace') as fp:
-            columns, rows = self._render_grid(fp, self.metadata.ext)
->>>>>>> c73c5e7f
             return self.TEMPLATE.render(
                 base=self.assets_url,
                 width=settings.TABLE_WIDTH,
