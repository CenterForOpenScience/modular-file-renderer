--- conflicted
+++ resolved
@@ -1,36 +1,9 @@
 """PDF renderer module."""
 import mfr
 from mfr.core import RenderResult
-from mako.lookup import TemplateLookup
-from mfr import config as core_config
-import os
 import PyPDF2
-<<<<<<< HEAD
 import urllib
 import mfr
-=======
-
-
-template = TemplateLookup(
-    directories=[os.path.join(os.path.dirname(__file__),
-        'templates')]).get_template("pdfpage.mako")
-
-JS_ASSETS = [
-    "pdf.js",
-    "compatibility.js",
-    #"jquery.min.js",
-]
-
-
-def get_assets():
-    """Creates a dictionary of js and css assets"""
-    assets_uri_base = '{0}/pdf'.format(mfr.config['ASSETS_URL'])
-    assets = {}
-    jspath = '{base}/js/{fname}'
-    assets['js'] = [jspath.format(base=assets_uri_base, fname=fname)
-                    for fname in JS_ASSETS]
-    return assets
->>>>>>> ce6d88cb
 
 
 def is_valid(fp):
@@ -44,6 +17,7 @@
     except PyPDF2.utils.PdfReadError:
         return False
 
+
 def render_pdf(fp, src=None):
     """A simple pdf renderer.
 
@@ -52,18 +26,15 @@
     :return: A RenderResult object containing html content and js assets for pdf rendering
     """
     src = src or fp.name
+    url_encoded_src = urllib.quote_plus(sr)
 
     assets_uri_base = '{0}/pdf'.format(mfr.config['ASSETS_URL'])
 
     if is_valid(fp):
-<<<<<<< HEAD
         content = (
             '<iframe src="{base}/web/viewer.html?file={src}" width="100%" height="600px"></iframe>'
         ).format(src=url_encoded_src, base=assets_uri_base)
         return RenderResult(content)
-=======
-        content = template.render(url=src, STATIC_PATH=core_config['ASSETS_URL'])
-        return RenderResult(content, assets=get_assets())
->>>>>>> ce6d88cb
+
     else:
         return RenderResult("This is not a valid pdf file")