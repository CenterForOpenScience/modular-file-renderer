--- conflicted
+++ resolved
@@ -17,11 +17,7 @@
 
     def render(self):
         with open(self.file_path, errors='replace') as fp:
-<<<<<<< HEAD
-            columns, rows = self._render_grid(fp, self.metadata.ext)
-=======
             sheets, size = self._render_grid(fp, self.metadata.ext)
->>>>>>> 3c773eb4
             return self.TEMPLATE.render(
                 base=self.assets_url,
                 width=settings.TABLE_WIDTH,
