import pandas
<<<<<<< HEAD
import re
from mfr_tabular.utilities import header_population
from tempfile import NamedTemporaryFile
=======
from ..utilities import header_population
>>>>>>> ae07ac61


def csv_pandas(fp):
    """Read and convert a csv file to JSON format using the pandas library
    :param fp: File pointer object
    :return: tuple of table headers and data
    """
    with NamedTemporaryFile(mode='w+b') as temp:
        data = re.sub('%.*?\n', '', fp.read()).encode('ascii', 'ignore')
        temp.write(data)
        temp.seek(0)
        dataframe = pandas.read_csv(temp.name)
    return data_from_dataframe(dataframe)


def dta_pandas(fp):
    """Read and convert a dta file to JSON format using the pandas library
    :param fp: File pointer object
    :return: tuple of table headers and data
    """
    dataframe = pandas.read_stata(fp)
    return data_from_dataframe(dataframe)


def sav_pandas(fp):
    """Read and convert a sav file to JSON format using the pandas library
    :param fp: File pointer object
    :return: tuple of table headers and data
    """
    dataframe = robjectify(fp)
    return data_from_dataframe(dataframe)


def data_from_dataframe(dataframe):
    """Convert a dataframe object to a list of dictionaries
    :param fp: File pointer object
    :return: tuple of table headers and data
    """

    fields = dataframe.keys()
    header = header_population(fields)
    data = [data.to_dict() for _, data in dataframe.iterrows()]

    return header, data


def robjectify(fp):
    """Create a dataframe object using R"""

    import pandas.rpy.common as common
    import rpy2.robjects as robjects
    r = robjects
    r.r("require(foreign)")
    r.r('x <- read.spss("{}",to.data.frame=T)'.format(fp.name))
    r.r('row.names(x) = 0:(nrow(x)-1)')
    return common.load_data('x')<|MERGE_RESOLUTION|>--- conflicted
+++ resolved
@@ -1,11 +1,7 @@
 import pandas
-<<<<<<< HEAD
 import re
-from mfr_tabular.utilities import header_population
 from tempfile import NamedTemporaryFile
-=======
 from ..utilities import header_population
->>>>>>> ae07ac61
 
 
 def csv_pandas(fp):
