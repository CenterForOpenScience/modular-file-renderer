import os

import chardet
import pygments
import pygments.lexers
import pygments.lexers.special
import pygments.formatters
from pygments.util import ClassNotFound
from mako.lookup import TemplateLookup

<<<<<<< HEAD
from mfr.core import extension
from mfr.extensions.codepygments import exceptions
=======
from mfr.core import extension, exceptions
>>>>>>> f40ca7b7


class CodePygmentsRenderer(extension.BaseRenderer):

    DEFAULT_LEXER = pygments.lexers.special.TextLexer

    TEMPLATE = TemplateLookup(
        directories=[
            os.path.join(os.path.dirname(__file__), 'templates')
        ]).get_template('viewer.mako')

    def __init__(self, *args, **kwargs):
        super().__init__(*args, **kwargs)
        self.metrics.add('pygments_version', pygments.__version__)

    def render(self):
        file_size = os.path.getsize(self.file_path)
        if file_size > 65536:
            raise(exceptions.FileToLargeException('Text files larger than 64kb are not rendered; please download the file to view.'))
        with open(self.file_path, 'rb') as fp:
            body = self._render_html(fp, self.metadata.ext)
            return self.TEMPLATE.render(base=self.assets_url, body=body)

    @property
    def file_required(self):
        return True

    @property
    def cache_result(self):
        return True

    def _render_html(self, fp, ext, *args, **kwargs):
        """Generate an html representation of the file
        :param fp: File pointer
        :param ext: File name extension
        :return: Content html
        """
        formatter = pygments.formatters.HtmlFormatter()
        data = fp.read()

        content, exception, encoding = None, None, 'utf-8'
        try:
            content = data.decode(encoding)
        except UnicodeDecodeError as e:
            exception = e

        if exception is not None:
            detected_encoding = chardet.detect(data)
            try:
                encoding = detected_encoding['encoding']
                content = data.decode(encoding)
            except KeyError:
                exception = exceptions.RendererError(
                    'Unable to detect encoding of source file', code=400)
            except UnicodeDecodeError as e:
                exception = e

        if content is None:
            assert exception is not None, 'Got no content or exception'
            if isinstance(exception, UnicodeDecodeError):
                exception = exceptions.RendererError('Unable to decode file as {}'.format(encoding), code=400)
            raise exception

        self.metrics.merge({'encoding': encoding, 'default_lexer': False})

        try:
            lexer = pygments.lexers.guess_lexer_for_filename(ext, content)
        except ClassNotFound:
            self.metrics.add('default_lexer', True)
            lexer = self.DEFAULT_LEXER()

        self.metrics.add('lexer', lexer.name)
        return pygments.highlight(content, lexer, formatter)<|MERGE_RESOLUTION|>--- conflicted
+++ resolved
@@ -8,12 +8,8 @@
 from pygments.util import ClassNotFound
 from mako.lookup import TemplateLookup
 
-<<<<<<< HEAD
-from mfr.core import extension
-from mfr.extensions.codepygments import exceptions
-=======
 from mfr.core import extension, exceptions
->>>>>>> f40ca7b7
+from mfr.extensions.codepygments import cp_exceptions
 
 
 class CodePygmentsRenderer(extension.BaseRenderer):
@@ -32,7 +28,7 @@
     def render(self):
         file_size = os.path.getsize(self.file_path)
         if file_size > 65536:
-            raise(exceptions.FileToLargeException('Text files larger than 64kb are not rendered; please download the file to view.'))
+            raise(cp_exceptions.FileToLargeException('Text files larger than 64kb are not rendered; please download the file to view.'))
         with open(self.file_path, 'rb') as fp:
             body = self._render_html(fp, self.metadata.ext)
             return self.TEMPLATE.render(base=self.assets_url, body=body)
