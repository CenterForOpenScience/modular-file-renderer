[tox]
envlist =py26,py27,pypy
[testenv]
<<<<<<< HEAD
deps=
    pytest
    mock
    Flask
=======
deps= -rdev-requirements.txt
>>>>>>> 519a69be
commands=
    py.test<|MERGE_RESOLUTION|>--- conflicted
+++ resolved
@@ -1,13 +1,10 @@
 [tox]
 envlist =py26,py27,pypy
 [testenv]
-<<<<<<< HEAD
 deps=
     pytest
     mock
     Flask
-=======
 deps= -rdev-requirements.txt
->>>>>>> 519a69be
 commands=
     py.test