from .. import FileRenderer
import os.path
import imghdr
import base64

import logging
logging.basicConfig(level=logging.DEBUG)


class ImageRenderer(FileRenderer):

    def _detect(self, file_pointer):
        """Detects whether a given file pointer can be rendered by
        this renderer. Checks both the extension in list and the file encoding
        using the imghdr lib

        :param file_pointer: File pointer
        :return: Can file be rendered? (bool)

        """
        _, ext = os.path.splitext(file_pointer.name)
        if ext.lower() in ['.jpeg', '.jpg', '.png', '.bmp', '.gif']:
            if imghdr.what(file_pointer):
                return True
        return False

<<<<<<< HEAD
    def _render(self, file_pointer, **kwargs):
        url = kwargs['url']
        return "<img src='{0}'/>".format(url)
=======
    def render(self, file_pointer, file_path):
        if self.max_width:


            style = 'style="max-width: {}"'.format(self.max_width)
        else:
            style = ''
        img = '''
           <br></br><br></br>
           <img src='%s'%s id='target'/>
            ''' % (file_path, style)
        return img

    def edit(self, file_pointer, file_path):
        _, file_name = os.path.split(file_pointer.name)
        html_from_file = open(os.getcwd() +
                              #"/renderer/image/static/Jcrop/html/jcrop.html").read()
                              "/renderer/image/static/canvas/html/edit.html").read()

        html_with_data = html_from_file % (file_path, imghdr.what(file_pointer), file_name)
        return html_with_data

    # def save(self, file_pointer, file_path):
    #     _, file_name = os.path.split(file_pointer.name)
    #     file_path = os.path.join('examples', file_name)
    #     box = (int(request.form['x1']), int(request.form['y1']),
    #            int(request.form['x2']), int(request.form['y2']))
    #     img = Image.open(file_path)
    #     width, height = img.size
    #     if width > 600 or height > 600:
    #         multiplier = 600.0 / max(height, width)
    #         box = [int(x / multiplier) for x in box]
    #     img.crop(box).save(file_path)
    #     return redirect('/render/{}'.format(file_name))

    def save(self, file_pointer, file_path):
        _, file_name = os.path.split(file_pointer.name)
        file_path = os.path.join('examples', file_name)
        image_data = request.form['imageData']
        _, b64_image_data = image_data.split('base64,')
        binary_image_data = base64.b64decode(b64_image_data)
        f = open(file_path, 'wb')
        f.write(binary_image_data)
        f.close()
        return redirect('/render/{}'.format(file_name))

    def export_gif(self, file_pointer):
        im = Image.open(file_pointer)
        sio = StringIO()
        im.save(sio, format='gif')
        return sio.getvalue(), '.gif'

    def export_tiff(self, file_pointer):
        im = Image.open(file_pointer)
        sio = StringIO()
        im.save(sio, format='tiff')
        return sio.getvalue(), '.tiff'

    def export_edit(self, file_pointer):
        return file_pointer.read(), 'edit'
>>>>>>> 7ca99549
<|MERGE_RESOLUTION|>--- conflicted
+++ resolved
@@ -1,7 +1,11 @@
 from .. import FileRenderer
-import os.path
+from cStringIO import StringIO
+from PIL import Image
+import os
+from flask import request, redirect
 import imghdr
 import base64
+
 
 import logging
 logging.basicConfig(level=logging.DEBUG)
@@ -9,7 +13,11 @@
 
 class ImageRenderer(FileRenderer):
 
-    def _detect(self, file_pointer):
+    # Override superclass MAX_SIZE
+    def __init__(self, max_width=None):
+        self.max_width = max_width
+
+    def detect(self, file_pointer):
         """Detects whether a given file pointer can be rendered by
         this renderer. Checks both the extension in list and the file encoding
         using the imghdr lib
@@ -18,17 +26,18 @@
         :return: Can file be rendered? (bool)
 
         """
-        _, ext = os.path.splitext(file_pointer.name)
-        if ext.lower() in ['.jpeg', '.jpg', '.png', '.bmp', '.gif']:
-            if imghdr.what(file_pointer):
-                return True
+        _, file_name = os.path.split(file_pointer.name)
+        for ext in ['.jpeg', '.jpg', '.png', '.tiff', '.bmp', '.tif']:
+            if file_pointer.name.endswith(ext):
+                header_type = imghdr.what(file_pointer)
+                if type is None:
+                    return False
+                file_type = "." + header_type
+                for ext in ['.jpeg', '.jpg', '.png', '.tiff', '.bmp', '.tif']:
+                    if file_type == ext:
+                        return True
         return False
 
-<<<<<<< HEAD
-    def _render(self, file_pointer, **kwargs):
-        url = kwargs['url']
-        return "<img src='{0}'/>".format(url)
-=======
     def render(self, file_pointer, file_path):
         if self.max_width:
 
@@ -88,5 +97,4 @@
         return sio.getvalue(), '.tiff'
 
     def export_edit(self, file_pointer):
-        return file_pointer.read(), 'edit'
->>>>>>> 7ca99549
+        return file_pointer.read(), 'edit'