--- conflicted
+++ resolved
@@ -11,9 +11,4 @@
     if src is None:
         src = fp.name
 
-<<<<<<< HEAD
-    # return RenderResult('<img src="{src}" alt="{alt}" />'.format(src=src, alt=alt))
-    return RenderResult(content_html='<img src="{src}" alt="{alt}" />'.format(src=src, alt=alt))
-=======
-    return RenderResult('<img src="{src}" alt="{alt}" />'.format(src=src, alt=alt))
->>>>>>> 5a63a2a6
+    return RenderResult('<img src="{src}" alt="{alt}" />'.format(src=src, alt=alt))