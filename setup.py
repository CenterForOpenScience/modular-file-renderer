# -*- coding: utf-8 -*-
import re
import sys
from setuptools import setup, find_packages
from setuptools.command.test import test as TestCommand


# Plugins that will not work with python versions
EXCLUDE_PLUGINS = {
    "2.6": ['mfr_ipynb'],
    "2.7": [],
    "3.3": ['mfr_docx', 'mfr_code_pygments', 'mfr_pdf'],
    "3.4": ['mfr_docx', 'mfr_code_pygments', 'mfr_pdf'],
}

SYS_EXCLUDE = EXCLUDE_PLUGINS[sys.version[0:3]]


class PyTest(TestCommand):
    def finalize_options(self):
        TestCommand.finalize_options(self)
        self.test_args = []
        self.test_suite = True

    def run_tests(self):
        import pytest
        errcode = pytest.main(self.test_args)
        sys.exit(errcode)


def find_version(fname):
    '''Attempts to find the version number in the file names fname.
    Raises RuntimeError if not found.
    '''
    version = ''
    with open(fname, 'r') as fp:
        reg = re.compile(r'__version__ = [\'"]([^\'"]*)[\'"]')
        for line in fp:
            m = reg.match(line)
            if m:
                version = m.group(1)
                break
    if not version:
        raise RuntimeError('Cannot find version information')
    return version

__version__ = find_version("mfr/__init__.py")


def read(fname):
    with open(fname) as fp:
        content = fp.read()
    return content


setup(
    name='mfr',
    version=__version__,
    description='HTML file renderer for Python',
    long_description=(read("README.rst") + '\n\n' +
                      read("HISTORY.rst")),
    author='Center for Open Science',
    author_email='contact@cos.io',
    url='https://github.com/CenterForOpenScience/modular-file-renderer',
    packages=list(
        set(find_packages(exclude=["test*", "player*", "*.tests"])) - set(SYS_EXCLUDE)
    ),
    include_package_data=True,
    package_data={
        "": ["*.txt"],
        "mfr.ext.code_pygments": ['static/css/*'],
        "mfr.ext.ipynb": ['static/*/*', 'templates/*'],
        "mfr.ext.pdb": ['static/*/*', 'templates/*'],
<<<<<<< HEAD
        "mfr.ext.pdf": ['static/*/*', 'templates/*'],
=======
        "mfr.ext.pdf": ['static/build/*',
                        'templates/*',
                        'static/web/*.*',
                        'static/web/cmaps/*',
                        'static/web/images/*',
                        'static/web/locale/locale.properties',
                        'static/web/locale/*/*.properties'],
>>>>>>> c7087f7e
        "mfr.ext.tabular": ['static/*/*', 'templates/*'],
    },
    license=read("LICENSE"),
    zip_safe=False,
    keywords='mfr',
    classifiers=[
        'Development Status :: 2 - Pre-Alpha',
        'Intended Audience :: Developers',
        'License :: OSI Approved :: Apache Software License',
        'Natural Language :: English',
        "Programming Language :: Python :: 2",
        'Programming Language :: Python :: 2.6',
        'Programming Language :: Python :: 2.7',
        'Programming Language :: Python :: 3',
        'Programming Language :: Python :: 3.3',
        'Programming Language :: Python :: 3.4',
    ],
    entry_points={
        'console_scripts': ['mfr = mfr.cli:main']
    },
    test_suite='tests',
    tests_require=['pytest'],
    cmdclass={'test': PyTest}

)<|MERGE_RESOLUTION|>--- conflicted
+++ resolved
@@ -71,9 +71,6 @@
         "mfr.ext.code_pygments": ['static/css/*'],
         "mfr.ext.ipynb": ['static/*/*', 'templates/*'],
         "mfr.ext.pdb": ['static/*/*', 'templates/*'],
-<<<<<<< HEAD
-        "mfr.ext.pdf": ['static/*/*', 'templates/*'],
-=======
         "mfr.ext.pdf": ['static/build/*',
                         'templates/*',
                         'static/web/*.*',
@@ -81,7 +78,6 @@
                         'static/web/images/*',
                         'static/web/locale/locale.properties',
                         'static/web/locale/*/*.properties'],
->>>>>>> c7087f7e
         "mfr.ext.tabular": ['static/*/*', 'templates/*'],
     },
     license=read("LICENSE"),
