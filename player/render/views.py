--- conflicted
+++ resolved
@@ -53,11 +53,7 @@
     try:
         src = url_for('render.serve_file', filename=filename)
         rendered_result = mfr.render(fp, handler=renderer, src=src)
-<<<<<<< HEAD
-        print 'HELLO'
         return '\n'.join([rendered_result.assets.get("css", '<style></style>'), rendered_result.content_html])
-=======
->>>>>>> 5a63a2a6
 
         # Dict of assets to include
         assets = rendered_result.assets or {}
