--- conflicted
+++ resolved
@@ -48,27 +48,16 @@
             if mfr.get_namespace(available_handler) == renderer_name:
                 renderer = available_handler()
         if renderer is None:
-<<<<<<< HEAD
-            raise IOError('Specified renderer cannot be used with that file.')
     try:
-=======
             raise IOError('Could not load a matching renderer')
 
     src = url_for('render.serve_file', filename=filename)
->>>>>>> 4cba3398
 
     if renderer is None:
         #TODO(asmacdo) create a specific template for no handler available
         return ("A matching renderer cannot be found", 400)
 
-<<<<<<< HEAD
-        #TODO(asmacdo) just return the render result. This should be done in a
-        # template.
-        rendered_result = mfr.render(fp, handler=renderer, src=src)
-        return '\n'.join([rendered_result.assets.get("css", '<style></style>'), rendered_result.content])
-=======
     rendered_result = mfr.render(fp, handler=renderer, src=src)
->>>>>>> 4cba3398
 
     # Dict of assets to include
     assets = rendered_result.assets or {}
