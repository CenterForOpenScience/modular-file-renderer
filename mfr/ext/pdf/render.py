--- conflicted
+++ resolved
@@ -3,10 +3,7 @@
 import PyPDF2
 import urllib
 import mfr
-<<<<<<< HEAD
-=======
 
->>>>>>> 5cd77aee
 
 def is_valid(fp):
     """Tests file pointer for validity
@@ -30,8 +27,6 @@
 
     assets_uri_base = '{0}/pdf'.format(mfr.config['ASSETS_URL'])
 
-    assets_uri_base = '{0}/pdf'.format(mfr.config['ASSETS_URL'])
-
     if is_valid(fp):
         content = (
             '<iframe src="{base}/web/viewer.html?file={src}" width="100%" height="600px"></iframe>'
